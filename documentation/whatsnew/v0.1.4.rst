.. _whatsnew_0140:

v0.1.4 (Master branch)
---------------------------------------------------

v0.1.4 includes several changes that improve simulation stability and tests to ensure that simulations run using WNTR match EPANET simulations.
In addition to the publicly available software tests on https://travis-ci.org/sandialabs/WNTR, 
WNTR is also tested on private servers using several large water utility network models. 

* Added a faster EPANET binary output file reader
* Updated the order in which controls operate to match EPANET
* Updated controls classes to include Control and Rule objects (API change, see :class:`~wntr.network.controls.Control` and :class:`~wntr.network.controls.Rule`)
* Added ability to get the names of all required objects that are queried or acted upon by the control/rule (see :class:`~wntr.network.controls.Control.requires`)
* Modified the structure of the WaterNetworkOptions object to group options into types (API change, see :class:`~wntr.network.options.WaterNetworkOptions`)
* Created water network model objects for different types of valves (see 
  :class:`~wntr.network.elements.PRValve`, 
  :class:`~wntr.network.elements.PSValve`, 
  :class:`~wntr.network.elements.PBValve`, 
  :class:`~wntr.network.elements.FCValve`, 
  :class:`~wntr.network.elements.TCValve`, and
  :class:`~wntr.network.elements.GPValve`) and pumps (see
  :class:`~wntr.network.elements.HeadPump` and 
  :class:`~wntr.network.elements.PowerPump`)
* Created a Pattern object that contains a list of values (see :class:`~wntr.network.elements.Pattern`)

  * A Pattern object can be called to get the pattern value at a specific time
  
* Created a TimeSeries object that contains a base value, Pattern object, and category (see :class:`~wntr.network.elements.TimeSeries`)

  * TimeSeries are used to store junction demand, source injection, pricing, pump speed, and reservoir head
  * A TimeSeries object can be called to get the timeseries value at a specific time 

* Created a Demands object to store a list of TimeSeries objects (see :class:`~wntr.network.elements.Demands`)

  * Demands are used to store multiple demands at a single junction
  * A Demands object can be called to get the total demand at a specific time (does not include the demand multiplier)
  * Since a junction can have multiple demands, 'base_demand' is no longer a Junction attribute (API change). The Demands object can be used to extract the base value per demand.  
  * Expected demand and average daily expected demand can be calculated using new metrics (see :class:`~wntr.metrics.hydraulic.expected_demand` and :class:`~wntr.metrics.hydraulic.average_expected_demand`).
    The metric 'average_water_consumed' has been removed.

* Added support for flow control valves (FCV), multiple demands at a junction, variable reservoir head, and rule timesteps in the WNTRSimulator
* Modified the dependence between the WaterNetworkModel and the NetworkX graph.  The graph is now built from scratch when WaterNetworkModel.get_graph() is called.  
  WaterNetworkModel.get_graph_deep_copy() has been removed (API change, see :class:`~wntr.network.model.WaterNetworkModel.get_graph`).
* Modified the WaterNetworkModel.add_pattern() to no longer accept start_time and end_time options.  
  Binary patterns can be created using the Patterns object (API change, see :class:`~wntr.network.elements.Pattern.binary_pattern`).
<<<<<<< HEAD
* The WaterNetworkModel method get_graph_deep_copy() was replaced with get_graph() (API change, see )
=======
* Added ENsaveinpfile to the EPANET toolkit (see :class:`~wntr.epanet.toolkit.ENepanet.ENsaveinpfile`)
* Updated documentation
>>>>>>> 60ecad75
<|MERGE_RESOLUTION|>--- conflicted
+++ resolved
@@ -43,9 +43,6 @@
   WaterNetworkModel.get_graph_deep_copy() has been removed (API change, see :class:`~wntr.network.model.WaterNetworkModel.get_graph`).
 * Modified the WaterNetworkModel.add_pattern() to no longer accept start_time and end_time options.  
   Binary patterns can be created using the Patterns object (API change, see :class:`~wntr.network.elements.Pattern.binary_pattern`).
-<<<<<<< HEAD
 * The WaterNetworkModel method get_graph_deep_copy() was replaced with get_graph() (API change, see )
-=======
 * Added ENsaveinpfile to the EPANET toolkit (see :class:`~wntr.epanet.toolkit.ENepanet.ENsaveinpfile`)
-* Updated documentation
->>>>>>> 60ecad75
+* Updated documentation