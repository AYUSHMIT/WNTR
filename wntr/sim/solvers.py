--- conflicted
+++ resolved
@@ -80,13 +80,7 @@
             try:
                 d = -sp.linalg.spsolve(J,r,permc_spec='COLAMD',use_umfpack=False)
             except sp.linalg.MatrixRankWarning:
-<<<<<<< HEAD
-                logger.warning('Jacobian is singular.')
-                warnings.warn('Jacobian is singular.')
-                return [x, iter, 0]
-=======
                 return [x, outer_iter, 0, 'Jacobian is singular at iteration ' + str(outer_iter)]
->>>>>>> dc2e5187
 
             # Backtracking
             alpha = 1.0
@@ -103,24 +97,11 @@
                         alpha = alpha*self.rho
 
                 if iter_bt+1 >= self.bt_maxiter:
-<<<<<<< HEAD
-                    logger.warning('Line search failed.')
-                    warnings.warn('Line search failed')
-                    return [x,iter,0]
-                # logger.debug('iter: {0:<4d} norm: {1:<10.2e} alpha: {2:<10.2e}'.format(iter, new_norm, alpha))
-            else:
-                x += d
-            
-        logger.warning('Reached maximum number of iterations.')
-        warnings.warn('Reached maximum number of iterations.')
-        return [x, iter, 0]
-=======
                     return [x,outer_iter,0, 'Line search failed at iteration ' + str(outer_iter)]
                 # logger.debug('iter: {0:<4d} norm: {1:<10.2e} alpha: {2:<10.2e}'.format(outer_iter, new_norm, alpha))
             else:
                 x += d
             
         return [x, outer_iter, 0, 'Reached maximum number of iterations: ' + str(outer_iter)]
->>>>>>> dc2e5187
 
 
