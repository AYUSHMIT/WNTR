"""
The wntr.network.base module includes base classes for network elements and 
the network model.

.. rubric:: Contents

.. autosummary::

    Node
    Link
    Registry
    NodeType
    LinkType
    LinkStatus
    AbstractModel
    Subject
    Observer


"""
import logging
import six
from six import string_types
import types
from wntr.utils.ordered_set import OrderedSet

import enum
import sys
from collections.abc import MutableSequence, MutableMapping
from collections import OrderedDict
from wntr.utils.ordered_set import OrderedSet

import abc

logger = logging.getLogger(__name__)


class AbstractModel(object):
    """
    Base class for water network models.
    """
    pass


class Subject(object):
    """
    Base class for the subject in an observer design pattern.
    """
    def __init__(self):
        self._observers = OrderedSet()

    def subscribe(self, observer):
        self._observers.add(observer)

    def unsubscribe(self, observer):
        self._observers.remove(observer)

    def notify(self):
        for o in self._observers:
            o.update(self)


class Observer(six.with_metaclass(abc.ABCMeta, object)):
    """
    Base class for the observer in an observer design pattern.
    """
    @abc.abstractmethod
    def update(self, subject):
        pass


class Node(six.with_metaclass(abc.ABCMeta, object)):
    """Base class for nodes.
    
    For details about the different subclasses, see one of the following:
    :class:`~wntr.network.elements.Junction`, 
    :class:`~wntr.network.elements.Tank`, and
    :class:`~wntr.network.elements.Reservoir`


    .. rubric:: Constructor
    
    This is an abstract class and should not be instantiated directly.

    Parameters
    -----------
    wn : :class:`~wntr.network.model.WaterNetworkModel`
        WaterNetworkModel object
    name : string
        Name of the node (must be unique among nodes of all types)
    

    .. rubric:: Attributes

    .. autosummary::

        name
        node_type
        head
        demand
        coordinates
        initial_quality
        tag
        leak_demand
        leak_status
        leak_area
        leak_discharge_coeff

    """
    def __init__(self, wn, name):
        self._name = name
        self._head = None
        self._demand = None
        self._pressure = None
        self._quality = None
        self._leak_demand = None
        self._initial_quality = None
        self._tag = None
        self._leak = False
        self._leak_status = False
        self._leak_area = 0.0
        self._leak_discharge_coeff = 0.0
        self._options = wn._options
        self._node_reg = wn._node_reg
        self._link_reg = wn._link_reg
        self._controls = wn._controls
        self._pattern_reg = wn._pattern_reg
        self._curve_reg = wn._curve_reg
        self._coordinates = [0,0]
        self._source = None
        self._is_isolated = False

    def _compare(self, other):
        """
        Comparison function

        Parameters
        ----------
        other : Node
            object to compare with

        Returns
        -------
        bool
            is these the same items
        """        
        if not type(self) == type(other):
            return False
        if self.name == other.name and \
           self.initial_quality == other.initial_quality and \
           self.tag == other.tag:
               return True
        return False

    def __str__(self):
        return self._name

    def __repr__(self):
        return "<Node '{}'>".format(self._name)

    @property
    def head(self):
        """float: The current head at the node (total head)"""
        return self._head
    # @head.setter
    # def head(self, value):
    #     self._head = value

    @property
    def demand(self):
        """float: The current demand at the node (actual demand)"""
        return self._demand
    # @demand.setter
    # def demand(self, value):
    #     self._demand = value

    @property
    def pressure(self):
        """float : The current pressure at the node"""
        return self._pressure

    @property
    def quality(self):
        """float : The current quality at the node"""
        return self._quality

    @property
    def leak_demand(self):
        """float: The current demand at the node"""
        return self._leak_demand
    @leak_demand.setter
    def leak_demand(self, value):
        self._leak_demand = value

    @property
    def leak_status(self):
        """bool: The current leak status at the node"""
        return self._leak_status
    @leak_status.setter
    def leak_status(self, value):
        self._leak_status = value

    @property
    def leak_area(self):
        """float: The leak area at the node"""
        return self._leak_area
    @leak_area.setter
    def leak_area(self, value):
        self._leak_area = value

    @property
    def leak_discharge_coeff(self):
        """float: The leak discharge coefficient"""
        return self._leak_discharge_coeff
    @leak_discharge_coeff.setter
    def leak_discharge_coeff(self, value):
        self._leak_discharge_coeff = value

    @property
    def node_type(self):
        """str: The node type (read only)"""
        return 'Node'
    
    @property
    def name(self):
        """str: The name of the node (read only)"""
        return self._name
    
    @property
    def tag(self):
        """str: A tag or label for the node"""
        return self._tag
    @tag.setter
    def tag(self, tag):
        self._tag = tag

    @property
    def initial_quality(self):
        """float: The initial quality (concentration) at the node"""
        if not self._initial_quality:
            return 0.0
        return self._initial_quality
    @initial_quality.setter
    def initial_quality(self, value):
        if value and not isinstance(value, (list, float, int)):
            raise ValueError('Initial quality must be a float or a list')
        self._initial_quality = value

    @property
    def coordinates(self):
        """tuple: The node coordinates, (x,y)"""
        return self._coordinates
    @coordinates.setter
    def coordinates(self, coordinates):
        if isinstance(coordinates, (list, tuple)) and len(coordinates) == 2:
            self._coordinates = tuple(coordinates)
        else:
            raise ValueError('coordinates must be a 2-tuple or len-2 list')

    def todict(self):
        """Dictionary representation of the node"""
        d = {}
        for k in dir(self):
            if not k.startswith('_'):
                try:
                    val = getattr(self, k)
                    if not isinstance(val, types.MethodType):
                        d[k] = val
                except DeprecationWarning: pass
        return d


class Link(six.with_metaclass(abc.ABCMeta, object)):
    """Base class for links.

    For details about the different subclasses, see one of the following:
    :class:`~wntr.network.elements.Pipe`, 
    :class:`~wntr.network.elements.Pump`, and
    :class:`~wntr.network.elements.Valve`

    .. rubric:: Constructor
    
    This is an abstract class and should not be instantiated directly.

    Parameters
    ----------
    wn : :class:`~wntr.network.model.WaterNetworkModel`
        WaterNetworkModel object
    link_name : string
        Name of the link
    start_node_name : string
        Name of the start node
    end_node_name : string
        Name of the end node
    

    .. rubric:: Attributes

    .. autosummary::

        name
        link_type
        start_node
        start_node_name
        end_node
        end_node_name
        initial_status
        initial_setting
        setting
        tag
        vertices

    .. rubric:: Result attributes

    .. autosummary::

        flow
        headloss
        quality
        status


    """
    def __init__(self, wn, link_name, start_node_name, end_node_name):
        # Set the registries
        self._options = wn._options
        self._node_reg = wn._node_reg
        self._link_reg = wn._link_reg
        self._controls = wn._controls
        self._pattern_reg = wn._pattern_reg
        self._curve_reg = wn._curve_reg
        # Set the link name
        self._link_name = link_name
        # Set and register the starting node
        self._start_node = self._node_reg[start_node_name]
        self._node_reg.add_usage(start_node_name, (link_name, self.link_type))
        # Set and register the ending node
        self._end_node = self._node_reg[end_node_name]
        self._node_reg.add_usage(end_node_name, (link_name, self.link_type))
        # Set up other metadata fields
        self._initial_status = LinkStatus.Opened
        self._initial_setting = None
        self._vertices = []
        self._tag = None
        # Model state variables
        self._user_status = LinkStatus.Opened
        self._internal_status = LinkStatus.Active
        self._prev_setting = None
        self._setting = None
        self._flow = None
        self._is_isolated = False
        self._quality = None
        self._headloss = None

    def _compare(self, other):
        """
        Parameters
        ----------
        other: Link

        Returns
        -------
        bool
        """
        if not type(self) == type(other):
            return False
        if self.name != other.name:
            return False
        if self.tag != other.tag:
            return False
        if self.initial_status != other.initial_status:
            return False
        if self.initial_setting != other.initial_setting:
            return False
        if self.start_node_name != other.start_node_name:
            return False
        if self.end_node_name != other.end_node_name:
            return False
        return True
    
    def __str__(self):
        return self._link_name

    def __repr__(self):
        return "<Link '{}'>".format(self._link_name)

    @property
    def link_type(self):
        """str: the link type (read only)"""
        return 'Link'

    @property
    def initial_status(self):
        """:class:`~wntr.network.base.LinkStatus`: The initial status (`Opened`, `Closed`, `Active`) of the Link"""
        return self._initial_status
    @initial_status.setter
    def initial_status(self, status):
        if not isinstance(status, LinkStatus):
            if isinstance(status, int): status = LinkStatus(status)
            elif isinstance(status, str): status = LinkStatus[status]
        self._initial_status = status
        
    @property
    def initial_setting(self):
        """float: The initial setting for the link (if `Active`)"""
        return self._initial_setting
    @initial_setting.setter
    def initial_setting(self, setting):
        # TODO: typechecking
        self._initial_setting = setting

    @property
    def start_node(self):
        """:class:`~wntr.network.base.Node`: The start node object."""
        return self._start_node
    @start_node.setter
    def start_node(self, node):
        self._node_reg.remove_usage(self.start_node_name, (self._link_name, self.link_type))
        self._node_reg.add_usage(node.name, (self._link_name, self.link_type))
        self._start_node = self._node_reg[node.name]

    @property
    def end_node(self):
        """:class:`~wntr.network.base.Node`: The end node object."""
        return self._end_node
    @end_node.setter
    def end_node(self, node):
        self._node_reg.remove_usage(self.end_node_name, (self._link_name, self.link_type))
        self._node_reg.add_usage(node.name, (self._link_name, self.link_type))
        self._end_node = self._node_reg[node.name]

    @property
    def start_node_name(self):
        """str: The name of the start node (read only)"""
        return self._start_node.name
    
    @property
    def end_node_name(self):
        """str: The name of the end node (read only)"""
        return self._end_node.name

    @property
    def name(self):
        """str: The link name (read-only)"""
        return self._link_name

    @property
    def flow(self):
        """float: Current flow through the link (read only)"""
        return self._flow
    
    @property
    @abc.abstractmethod
    def status(self):
        """:class:`~wntr.network.base.LinkStatus`: (**abstract**) current status of the link"""
        pass
    @status.setter
    @abc.abstractmethod
    def status(self, status):
<<<<<<< HEAD
        raise RuntimeError("The status attribute is an output (result) property. Setting status by"
                            " the user has been deprecated to avoid confusion.")
        # self._user_status = status
=======
        doc = """
        Setting the status directly is no longer supported due to the confusion it causes.
        Use "set_current_status" to modify current status."""
        raise RuntimeError(doc)
    
    def set_current_status(self, status):
        """
        Set the current (**not initial**) status of a link. This will not be reflected in the
        INP file.

        Parameters
        ----------
        status : LinkStatus, int or str
            The *current* link status
        """
        if not isinstance(status, LinkStatus):
            if isinstance(status, int): status = LinkStatus(status)
            elif isinstance(status, str): status = LinkStatus[status]
        self._user_status = status
>>>>>>> 6189ac25
    
    @property
    def quality(self):
        """float : current average link quality"""
        return self._quality

    @property
    def headloss(self):
        """float : current headloss"""
        return self._headloss

    @property
    def setting(self):
        """float: The current setting of the link"""
        return self._setting
    @setting.setter
    def setting(self, setting):
        self._setting = setting
    
    @property
    def tag(self):
        """str: A tag or label for this link"""
        return self._tag
    @tag.setter
    def tag(self, tag):
        self._tag = tag
        
    @property
    def vertices(self):
        """A list of curve points, in the direction of start node to end node.
        
        The vertices should be listed as a list of (x,y) tuples when setting.
        """
        return self._vertices
    @vertices.setter
    def vertices(self, points):
        if not isinstance(points, list):
            raise ValueError('vertices must be a list of 2-tuples')
        for pt in points:
            if not isinstance(pt, tuple) or len(pt) != 2:
                raise ValueError('vertices must be a list of 2-tuples')
        self._vertices = points
    
    def todict(self):
        """Dictionary representation of the link"""
        d = {}
        for k in dir(self):
            if not k.startswith('_'):
                val = getattr(self, k)
                if not isinstance(val, types.MethodType):
                    d[k] = val
        return d


class Registry(MutableMapping):
    """Base class for registries.
    
    Parameters
    ----------
    wn : :class:`~wntr.network.model.WaterNetworkModel`
        WaterNetworkModel object
    
    """
    
    def __init__(self, wn):
        if not isinstance(wn, AbstractModel):
            raise ValueError('Registry must be initialized with a model')
#        self._m = model
        self._data = OrderedDict()
        self._usage = OrderedDict()

    def _finalize_(self, wn):
        self._options = wn._options
        self._pattern_reg = wn._pattern_reg
        self._curve_reg = wn._curve_reg
        self._node_reg = wn._node_reg
        self._link_reg = wn._link_reg
        self._controls = wn._controls
        self._sources = wn._sources
    
    def __getitem__(self, key):
        if not key:
            return None
        try:
            return self._data[key]
        except KeyError:
            try:
                return self._data[key.name]
            except:
                return self._data[str(key)]
            

    def __setitem__(self, key, value):
        if not isinstance(key, string_types):
            raise ValueError('Registry keys must be strings')
        self._data[key] = value
    
    def __delitem__(self, key):
        try:
            if self._usage and key in self._usage and len(self._usage[key]) > 0:
                raise RuntimeError('cannot remove %s %s, still used by %s', 
                                   self.__class__.__name__,
                                   key,
                                   self._usage[key])
            elif key in self._usage:
                self._usage.pop(key)
            return self._data.pop(key)
        except KeyError:
            # Do not raise an exception if there is no key of that name
            return
    
    def __iter__(self):
        return self._data.__iter__()
    
    def __len__(self):
        return len(self._data)

    def __call__(self):
        for key, value in self._data.items():
            yield key, value

    def usage(self):
        """Generator to get the usage for all objects in the registry
        
        Yields
        ------
        key : str
            The name of the object in the registry
        value : tuple of (str, str)
            Tuple of (name, typestr) of the external items using the object
        
        """
        for k, v in self._usage.items():
            yield k, v
        
    def get_usage(self, key):
        """Get a set of items using an object by key.
        
        Returns
        -------
        set of 2-tuples
            Set of (name, typestr) of the external object using the item
            
        """
        try:
            return self._usage[key]
        except KeyError:
            try:
                return self._usage[str(key)]
            except KeyError:
                return None
        return None

    def orphaned(self):
        """Get a list of orphaned usages.
        
        If removed without appropriate checks, it is possible that a some other 
        item will point to an object that has been deleted. (This is why the user
        should always use the "remove_*" methods). This method returns a list of 
        names for objects that are referenced, but no longer exist.
        
        Returns
        -------
        set
            The names of any orphaned items
        
        """
        defined = set(self._data.keys())
        assigned = set(self._usage.keys())
        return assigned.difference(defined)
    
    def unused(self):
        """Get a list of items which are unused by other objects in the model.
        
        In most cases, this method will give little information. For nodes, however,
        this method could be important to identify a node which has become completely 
        disconnected from the network. For patterns or curves, it may be used to find
        extra patterns or curves that are no longer necessary (or which the user 
        forgot ot assign). It is not terribly useful for links.
        
        Returns
        -------
        set
            The names of any unused objects in the registry
            
        """
        defined = set(self._data.keys())
        assigned = set(self._usage.keys())
        return defined.difference(assigned)

    def clear_usage(self, key):
        """if key in usage, clear usage[key]"""
        if not key:
            return
        self._usage[key].clear()
    
    def add_usage(self, key, *args):
        """add args to usage[key]"""
        if not key:
            return
        if not (key in self._usage):
            self._usage[key] = OrderedSet()
        for arg in args:
            self._usage[key].add(arg)

    def remove_usage(self, key, *args):
        """remove args from usage[key]"""
        if not key:
            return
        for arg in args:
            self._usage[key].discard(arg)
        if len(self._usage[key]) < 1:
            self._usage.pop(key)

    def todict(self):
        """Dictionary representation of the registry"""
        d = dict()
        for k, v in self._data.items():
            d[k] = v.todict()
        return d
    
    def tolist(self):
        """List representation of the registry"""
        l = list()
        for k, v in self._data.items():
            l.append(v.todict())
        return l


class NodeType(enum.IntEnum):
    """
    Enum class for node types.

    .. rubric:: Enum Members

    .. autosummary::

        Junction
        Reservoir
        Tank


    """
    Junction = 0  #: node is a junction
    Reservoir = 1  #: node is a reservoir
    Tank = 2  #: node is a tank

    def __init__(self, val):
        if self.name != self.name.upper():
            self._member_map_[self.name.upper()] = self
        if self.name != self.name.lower():
            self._member_map_[self.name.lower()] = self

    def __str__(self):
        return self.name

    def __eq__(self, other):
        return int(self) == int(other) and (isinstance(other, int) or \
               self.__class__.__name__ == other.__class__.__name__)


class LinkType(enum.IntEnum):
    """
    Enum class for link types.

    .. rubric:: Enum Members

    .. autosummary::

        CV
        Pipe
        Pump
        PRV
        PSV
        PBV
        FCV
        TCV
        GPV
        Valve


    """
    CV = 0  #: pipe with a check valve
    Pipe = 1  #: pipe with no check valve
    Pump = 2  #: a pump of any type 
    PRV = 3  #: a pressure reducing valve
    PSV = 4  #: a pressure sustaining valve
    PBV = 5  #: a pressure breaker valve
    FCV = 6  #: a flow control valve
    TCV = 7  #: a throttle control valve
    GPV = 8  #: a general purpose valve
    Valve = 9  #: a valve of any type

    def __init__(self, val):
        if self.name != self.name.upper():
            self._member_map_[self.name.upper()] = self
        if self.name != self.name.lower():
            self._member_map_[self.name.lower()] = self

    def __str__(self):
        return self.name

    def __eq__(self, other):
        return int(self) == int(other) and (isinstance(other, int) or \
               self.__class__.__name__ == other.__class__.__name__)


class LinkStatus(enum.IntEnum):
    """
    Enum class for link statuses.

    .. warning::
        This is NOT the class for determining output status from an EPANET **binary** file.
        The class for output status is wntr.epanet.util.LinkTankStatus.

    .. rubric:: Enum Members

    .. autosummary::

        Closed
        Opened
        Active
        CV
        Open


    """
    Closed = 0  #: pipe/valve/pump is closed
    Open = 1  #: alias for `Opened`
    Opened = 1  #: pipe/valve/pump is open
    Active = 2  #: valve is partially open or pump has a specific setting
    CV = 3  #: pipe has a check valve

    def __init__(self, val):
        if self.name != self.name.upper():
            self._member_map_[self.name.upper()] = self
        if self.name != self.name.lower():
            self._member_map_[self.name.lower()] = self

    def __str__(self):
        return self.name

    def __eq__(self, other):
        return int(self) == int(other) and (isinstance(other, int) or
                                            self.__class__.__name__ == other.__class__.__name__)<|MERGE_RESOLUTION|>--- conflicted
+++ resolved
@@ -457,31 +457,9 @@
     @status.setter
     @abc.abstractmethod
     def status(self, status):
-<<<<<<< HEAD
         raise RuntimeError("The status attribute is an output (result) property. Setting status by"
                             " the user has been deprecated to avoid confusion.")
         # self._user_status = status
-=======
-        doc = """
-        Setting the status directly is no longer supported due to the confusion it causes.
-        Use "set_current_status" to modify current status."""
-        raise RuntimeError(doc)
-    
-    def set_current_status(self, status):
-        """
-        Set the current (**not initial**) status of a link. This will not be reflected in the
-        INP file.
-
-        Parameters
-        ----------
-        status : LinkStatus, int or str
-            The *current* link status
-        """
-        if not isinstance(status, LinkStatus):
-            if isinstance(status, int): status = LinkStatus(status)
-            elif isinstance(status, str): status = LinkStatus[status]
-        self._user_status = status
->>>>>>> 6189ac25
     
     @property
     def quality(self):
